--- conflicted
+++ resolved
@@ -13,21 +13,6 @@
 from liger_kernel.ops.rope import LigerRopeFunction
 from liger_kernel.ops.swiglu import LigerSiLUMulFunction
 from liger_kernel.ops.tvd import LigerTVDLossFunction
-
-<<<<<<< HEAD
-liger_swiglu = LigerSiLUMulFunction.apply
-liger_cross_entropy = LigerCrossEntropyFunction.apply
-liger_fused_linear_cross_entropy = LigerFusedLinearCrossEntropyFunction.apply
-liger_geglu = LigerGELUMulFunction.apply
-liger_rms_norm = LigerRMSNormFunction.apply
-liger_rope = LigerRopeFunction.apply
-liger_layer_norm = LigerLayerNormFunction.apply
-liger_kl_div = LigerKLDivLossFunction.apply
-liger_jsd = LigerJSDFunction.apply
-liger_fused_linear_jsd = LigerFusedLinearJSDFunction.apply
-liger_tvd = LigerTVDLossFunction.apply
-liger_group_norm = LigerGroupNormFunction.apply
-=======
 
 # conform to the function signature in https://pytorch.org/docs/stable/generated/torch.nn.functional.cross_entropy.html
 # `weight` and `size_average` are placeholders and not implemented yet
@@ -171,6 +156,20 @@
         eps,
     )
 
+def liger_tvd(
+    input,
+    target,
+    shift_labels=None,
+    reduction: str = "mean",
+    ignore_index: int = -100,
+):
+    return LigerTVDLossFunction.apply(
+        input,
+        target,
+        shift_labels,
+        reduction,
+        ignore_index,
+    ) 
 
 def liger_layer_norm(X, W, B, eps):
     return LigerLayerNormFunction.apply(X, W, B, eps)
@@ -189,5 +188,4 @@
 
 
 def liger_swiglu(a, b):
-    return LigerSiLUMulFunction.apply(a, b)
->>>>>>> 05a78874
+    return LigerSiLUMulFunction.apply(a, b)