import inspect
import logging

from functools import partial
from typing import Callable

import transformers

from packaging import version
from transformers import PreTrainedModel

from liger_kernel.transformers.cross_entropy import LigerCrossEntropyLoss
from liger_kernel.transformers.functional import liger_cross_entropy
from liger_kernel.transformers.geglu import LigerGEGLUMLP
from liger_kernel.transformers.layer_norm import LigerLayerNorm
from liger_kernel.transformers.model.gemma import lce_forward as gemma_lce_forward
from liger_kernel.transformers.model.gemma import lce_forward_deprecated as gemma_lce_forward_deprecated
from liger_kernel.transformers.model.gemma2 import lce_forward as gemma2_lce_forward
from liger_kernel.transformers.model.gemma2 import lce_forward_deprecated as gemma2_lce_forward_deprected
from liger_kernel.transformers.model.llama import lce_forward as llama_lce_forward
from liger_kernel.transformers.model.llama import lce_forward_deprecated as llama_lce_forward_deprecated
from liger_kernel.transformers.model.mistral import lce_forward as mistral_lce_forward
from liger_kernel.transformers.model.mixtral import lce_forward as mixtral_lce_forward
from liger_kernel.transformers.model.mixtral import lce_forward_deprecated as mixtral_lce_forward_deprecated
from liger_kernel.transformers.model.phi3 import lce_forward as phi3_lce_forward
from liger_kernel.transformers.model.phi3 import lce_forward_deprecated as phi3_lce_forward_deprecated
from liger_kernel.transformers.model.qwen2 import lce_forward as qwen2_lce_forward
from liger_kernel.transformers.model.qwen2 import lce_forward_deprecated as qwen2_lce_forward_deprecated
from liger_kernel.transformers.model.deepseekv2 import lce_forward as deepseek_v2_lce_forward
from liger_kernel.transformers.qwen2vl_mrope import liger_multimodal_rotary_pos_emb
from liger_kernel.transformers.rms_norm import LigerRMSNorm
from liger_kernel.transformers.rope import liger_rotary_pos_emb
from liger_kernel.transformers.swiglu import LigerBlockSparseTop2MLP
from liger_kernel.transformers.swiglu import LigerPhi3SwiGLUMLP
from liger_kernel.transformers.swiglu import LigerSwiGLUMLP

transformer_version = version.parse(transformers.__version__)

logger = logging.getLogger(__name__)
SUPPORTED_TRANSFORMER_VERSION = "4.46.1"
TRANSFORMER_DEPRECATION_WARNING = "Support for transformers versions < 4.46.1 will soon be discontinued due to issues with incorrect gradient accumulation. \n Please consider upgrading to avoid potential issues. See details: https://github.com/huggingface/transformers/pull/34191"


def _bind_method_to_module(module, method_name: str, new_method: Callable):
    # Binds a new method to a module instance so that self is passed as the first argument
    module.__dict__[method_name] = new_method.__get__(module, module.__class__)


def _patch_rms_norm_module(module, offset=0.0, eps=1e-6, casting_mode="llama", in_place=True):
    module.offset = offset
    module.casting_mode = casting_mode
    module.variance_epsilon = getattr(module, "variance_epsilon", None) or getattr(module, "eps", None) or eps
    module.in_place = in_place
    _bind_method_to_module(module, "forward", LigerRMSNorm.forward)
    _bind_method_to_module(module, "extra_repr", LigerRMSNorm.extra_repr)


def _patch_layer_norm_module(module, eps=1e-6):
    module.variance_epsilon = getattr(module, "variance_epsilon", None) or getattr(module, "eps", None) or eps
    module.hidden_size = module.normalized_shape
    _bind_method_to_module(module, "forward", LigerLayerNorm.forward)
    _bind_method_to_module(module, "extra_repr", LigerLayerNorm.extra_repr)


def apply_liger_kernel_to_llama(
    rope: bool = True,
    cross_entropy: bool = False,
    fused_linear_cross_entropy: bool = True,
    rms_norm: bool = True,
    swiglu: bool = True,
    model: PreTrainedModel = None,
) -> None:
    """
    Apply Liger kernels to replace original implementation in HuggingFace Llama models (2 and 3)

    Args:
        rope (bool): Whether to apply Liger's rotary position embedding. Default is True.
        cross_entropy (bool): Whether to apply Liger's cross entropy loss. Default is False.
        fused_linear_cross_entropy (bool):
            Whether to apply Liger's fused linear cross entropy loss. Default is True.
            `cross_entropy` and `fused_linear_cross_entropy` cannot both be True.
            If `fused_linear_cross_entropy` is True, the logits will not be materialized but more memory efficient.
        rms_norm (bool): Whether to apply Liger's RMSNorm. Default is True.
        swiglu (bool): Whether to apply Liger's SwiGLU MLP. Default is True.
        model (PreTrainedModel): The model instance to apply Liger kernels to, if the model has already been
        loaded. Default is None.
    """

    assert not (
        cross_entropy and fused_linear_cross_entropy
    ), "cross_entropy and fused_linear_cross_entropy cannot both be True."

    from transformers.models.llama import modeling_llama
    from transformers.models.llama.modeling_llama import LlamaModel

    if rope:
        modeling_llama.apply_rotary_pos_emb = liger_rotary_pos_emb
    if rms_norm:
        modeling_llama.LlamaRMSNorm = LigerRMSNorm
    if swiglu:
        modeling_llama.LlamaMLP = LigerSwiGLUMLP

    if cross_entropy:
        if transformer_version >= version.parse(SUPPORTED_TRANSFORMER_VERSION):
            from transformers.loss.loss_utils import nn

            nn.functional.cross_entropy = liger_cross_entropy
        else:
            logger.warning(TRANSFORMER_DEPRECATION_WARNING)
            modeling_llama.CrossEntropyLoss = LigerCrossEntropyLoss

    if fused_linear_cross_entropy:
        if transformer_version >= version.parse(SUPPORTED_TRANSFORMER_VERSION):
            modeling_llama.LlamaForCausalLM.forward = llama_lce_forward
        else:  # if version < 4.46.1
            logger.warning(TRANSFORMER_DEPRECATION_WARNING)
            modeling_llama.LlamaForCausalLM.forward = llama_lce_forward_deprecated

    if model is not None:
        # The model instance already exists, so we need to additionally patch the
        # instance variables that reference already-instantiated modules (e.g. LlamaRMSNorm or LlamaMLP)

        # get the base model from the model instance
        base_model: LlamaModel = getattr(model, model.base_model_prefix, model)

        if rms_norm:
            _patch_rms_norm_module(base_model.norm)

        for decoder_layer in base_model.layers:
            if swiglu:
                _bind_method_to_module(decoder_layer.mlp, "forward", LigerSwiGLUMLP.forward)
            if rms_norm:
                _patch_rms_norm_module(decoder_layer.input_layernorm)
                _patch_rms_norm_module(decoder_layer.post_attention_layernorm)


def apply_liger_kernel_to_mllama(
    rope: bool = True,
    cross_entropy: bool = False,
    fused_linear_cross_entropy: bool = True,
    layer_norm: bool = True,
    rms_norm: bool = True,
    swiglu: bool = True,
    model: PreTrainedModel = None,
) -> None:
    """
    Apply Liger kernels to replace original implementation in HuggingFace MLlama models.
    NOTE: MLlama is not available in transformers<4.45.0

    Args:
        rope (bool): Whether to apply Liger's rotary position embedding. Default is True.
        cross_entropy (bool): Whether to apply Liger's cross entropy loss. Default is False.
        fused_linear_cross_entropy (bool):
            Whether to apply Liger's fused linear cross entropy loss. Default is True.
            `cross_entropy` and `fused_linear_cross_entropy` cannot both be True.
            If `fused_linear_cross_entropy` is True, the logits will not be materialized but more memory efficient.
        rms_norm (bool): Whether to apply Liger's RMSNorm. Default is True.
        swiglu (bool): Whether to apply Liger's SwiGLU MLP. Default is True.
        model (PreTrainedModel): The model instance to apply Liger kernels to, if the model has already been
        loaded. Default is None.
    """

    assert not (
        cross_entropy and fused_linear_cross_entropy
    ), "cross_entropy and fused_linear_cross_entropy cannot both be True."

    from transformers.models.mllama import modeling_mllama
    from transformers.models.mllama.modeling_mllama import MllamaForCausalLM
    from transformers.models.mllama.modeling_mllama import MllamaForConditionalGeneration
    from transformers.models.mllama.modeling_mllama import MllamaTextModel
    from transformers.models.mllama.modeling_mllama import MllamaVisionModel

    from liger_kernel.transformers.model.mllama import lce_forward as mllama_lce_forward
    from liger_kernel.transformers.model.mllama import lce_forward_deprecated as mllama_lce_forward_deprecated

    if rope:
        modeling_mllama.apply_rotary_pos_emb = liger_rotary_pos_emb
    if layer_norm:
        modeling_mllama.nn.LayerNorm = LigerLayerNorm
    if rms_norm:
        modeling_mllama.MllamaTextRMSNorm = LigerRMSNorm
    if swiglu:
        modeling_mllama.MllamaTextMLP = LigerSwiGLUMLP
    if cross_entropy:
        if transformer_version >= version.parse(SUPPORTED_TRANSFORMER_VERSION):
            from transformers.loss.loss_utils import nn

            nn.functional.cross_entropy = liger_cross_entropy
        else:
            logger.warning(TRANSFORMER_DEPRECATION_WARNING)
            modeling_mllama.CrossEntropyLoss = LigerCrossEntropyLoss
    if fused_linear_cross_entropy:
        if transformer_version >= version.parse(SUPPORTED_TRANSFORMER_VERSION):
            modeling_mllama.MllamaForCausalLM.forward = mllama_lce_forward
        else:  # if version < 4.46.1
            logger.warning(TRANSFORMER_DEPRECATION_WARNING)
            modeling_mllama.MllamaForCausalLM.forward = mllama_lce_forward_deprecated

    if model is not None:
        # The model instance already exists, so we need to additionally patch the
        # instance variables that reference already-instantiated modules

        if isinstance(model, MllamaForConditionalGeneration):
            language_model: MllamaForCausalLM = model.language_model
            vision_model: MllamaVisionModel = model.vision_model
            text_model: MllamaTextModel = language_model.model
        elif isinstance(model, MllamaForCausalLM):
            text_model = model.model
            vision_model = None
        elif isinstance(model, MllamaTextModel):
            text_model = model
            vision_model = None
        else:
            raise ValueError(f"Unsupported Mllama model type: {type(model)}")

        if text_model:
            if rms_norm:
                _patch_rms_norm_module(text_model.norm)
            for decoder_layer in text_model.layers:
                if swiglu:
                    _bind_method_to_module(decoder_layer.mlp, "forward", LigerSwiGLUMLP.forward)
                if rms_norm:
                    _patch_rms_norm_module(decoder_layer.input_layernorm)
                    _patch_rms_norm_module(decoder_layer.post_attention_layernorm)

        if vision_model:
            _patch_layer_norm_module(vision_model.layernorm_pre)
            _patch_layer_norm_module(vision_model.layernorm_post)

            for layer in vision_model.transformer.layers:
                if layer_norm:
                    _patch_layer_norm_module(layer.input_layernorm)
                    _patch_layer_norm_module(layer.post_attention_layernorm)

            for layer in vision_model.global_transformer.layers:
                if layer_norm:
                    _patch_layer_norm_module(layer.input_layernorm)
                    _patch_layer_norm_module(layer.post_attention_layernorm)


def apply_liger_kernel_to_mistral(
    rope: bool = True,
    cross_entropy: bool = False,
    fused_linear_cross_entropy: bool = True,
    rms_norm: bool = True,
    swiglu: bool = True,
    model: PreTrainedModel = None,
) -> None:
    """
    Apply Liger kernels to replace original implementation in HuggingFace Mistral models

    Args:
        rope (bool): Whether to apply Liger's rotary position embedding. Default is False.
        cross_entropy (bool): Whether to apply Liger's cross entropy loss. Default is True.
        fused_linear_cross_entropy (bool):
            Whether to apply Liger's fused linear cross entropy loss. Default is True.
            `cross_entropy` and `fused_linear_cross_entropy` cannot both be True.
            If `fused_linear_cross_entropy` is True, the logits will not be materialized but more memory efficient.
        rms_norm (bool): Whether to apply Liger's RMSNorm. Default is True.
        rms_norm (bool): Whether to apply Liger's RMSNorm. Default is True.
        swiglu (bool): Whether to apply Liger's SwiGLU MLP. Default is True.
        model (PreTrainedModel): The model instance to apply Liger kernels to, if the model has already been
        loaded. Default is None.
    """
    assert not (
        cross_entropy and fused_linear_cross_entropy
    ), "cross_entropy and fused_linear_cross_entropy cannot both be True."

    from transformers.models.mistral import modeling_mistral
    from transformers.models.mistral.modeling_mistral import MistralModel

    if rope:
        modeling_mistral.apply_rotary_pos_emb = liger_rotary_pos_emb
    if rms_norm:
        modeling_mistral.MistralRMSNorm = LigerRMSNorm
    if cross_entropy:
        modeling_mistral.CrossEntropyLoss = LigerCrossEntropyLoss
    if fused_linear_cross_entropy:
        modeling_mistral.MistralForCausalLM.forward = mistral_lce_forward
    if swiglu:
        modeling_mistral.MistralMLP = LigerSwiGLUMLP

    if model is not None:
        # The model instance already exists, so we need to additionally patch the
        # instance variables that reference already-instantiated modules

        # get the base model from the model instance
        base_model: MistralModel = getattr(model, model.base_model_prefix, model)

        if rms_norm:
            _patch_rms_norm_module(base_model.norm)

        for decoder_layer in base_model.layers:
            if swiglu:
                _bind_method_to_module(decoder_layer.mlp, "forward", LigerSwiGLUMLP.forward)
            if rms_norm:
                _patch_rms_norm_module(decoder_layer.input_layernorm)
                _patch_rms_norm_module(decoder_layer.post_attention_layernorm)


def apply_liger_kernel_to_mixtral(
    rope: bool = True,
    cross_entropy: bool = False,
    fused_linear_cross_entropy: bool = True,
    rms_norm: bool = True,
    swiglu: bool = True,
    model: PreTrainedModel = None,
) -> None:
    """
    Apply Liger kernels to replace original implementation in HuggingFace Mixtral models

    Args:
        rope (bool): Whether to apply Liger's rotary position embedding. Default is True.
        cross_entropy (bool): Whether to apply Liger's cross entropy loss. Default is False.
        fused_linear_cross_entropy (bool):
            Whether to apply Liger's fused linear cross entropy loss. Default is True.
            `cross_entropy` and `fused_linear_cross_entropy` cannot both be True.
            If `fused_linear_cross_entropy` is True, the logits will not be materialized but more memory efficient.
        rms_norm (bool): Whether to apply Liger's RMSNorm. Default is True.
        swiglu (bool): Whether to apply Liger's SwiGLU MLP. Default is True.
        model (PreTrainedModel): The model instance to apply Liger kernels to, if the model has already been
        loaded. Default is None.
    """

    assert not (
        cross_entropy and fused_linear_cross_entropy
    ), "cross_entropy and fused_linear_cross_entropy cannot both be True."

    from transformers.models.mixtral import modeling_mixtral
    from transformers.models.mixtral.modeling_mixtral import MixtralModel

    if rope:
        modeling_mixtral.apply_rotary_pos_emb = liger_rotary_pos_emb
    if rms_norm:
        modeling_mixtral.MixtralRMSNorm = LigerRMSNorm
    if cross_entropy:
        if transformer_version >= version.parse(SUPPORTED_TRANSFORMER_VERSION):
            from transformers.loss.loss_utils import nn

            nn.functional.cross_entropy = liger_cross_entropy
        else:
            logger.warning(TRANSFORMER_DEPRECATION_WARNING)
            modeling_mixtral.CrossEntropyLoss = LigerCrossEntropyLoss

    if fused_linear_cross_entropy:
        if transformer_version >= version.parse(SUPPORTED_TRANSFORMER_VERSION):
            modeling_mixtral.MixtralForCausalLM.forward = mixtral_lce_forward
        else:  # if version < 4.46.1
            logger.warning(TRANSFORMER_DEPRECATION_WARNING)
            modeling_mixtral.MixtralForCausalLM.forward = mixtral_lce_forward_deprecated
    if swiglu:
        modeling_mixtral.MixtralBlockSparseTop2MLP = LigerBlockSparseTop2MLP

    if model is not None:
        # The model instance already exists, so we need to additionally patch the
        # instance variables that reference already-instantiated modules

        # get the base model from the model instance
        base_model: MixtralModel = getattr(model, model.base_model_prefix, model)

        if rms_norm:
            _patch_rms_norm_module(base_model.norm)

        for decoder_layer in base_model.layers:
            if swiglu:
                for expert in decoder_layer.block_sparse_moe.experts:
                    _bind_method_to_module(expert, "forward", LigerBlockSparseTop2MLP.forward)
            if rms_norm:
                _patch_rms_norm_module(decoder_layer.input_layernorm)
                _patch_rms_norm_module(decoder_layer.post_attention_layernorm)


def apply_liger_kernel_to_gemma(
    rope: bool = True,
    cross_entropy: bool = False,
    fused_linear_cross_entropy: bool = True,
    rms_norm: bool = True,
    geglu: bool = True,
    model: PreTrainedModel = None,
) -> None:
    """
    Apply Liger kernels to replace original implementation in HuggingFace Gemma
    (Gemma 1 and 1.1 supported, for Gemma2 please use `apply_liger_kernel_to_gemma2` ) to make GPU go burrr.

    Args:
        rope (bool): Whether to apply Liger's rotary position embedding. Default is True.
        cross_entropy (bool): Whether to apply Liger's cross entropy loss. Default is False.
        fused_linear_cross_entropy (bool):
            Whether to apply Liger's fused linear cross entropy loss. Default is True.
            `cross_entropy` and `fused_linear_cross_entropy` cannot both be True.
            If `fused_linear_cross_entropy` is True, the logits will not be materialized but more memory efficient.
        rms_norm (bool): Whether to apply Liger's RMSNorm. Default is True.
        geglu (bool): Whether to apply Liger's GeGLU MLP. Default is True.
        model (PreTrainedModel): The model instance to apply Liger kernels to, if the model has already been
        loaded. Default is None.
    """
    assert not (
        cross_entropy and fused_linear_cross_entropy
    ), "cross_entropy and fused_linear_cross_entropy cannot both be True."

    from transformers.models.gemma import modeling_gemma
    from transformers.models.gemma.modeling_gemma import GemmaModel

    # https://github.com/huggingface/transformers/blob/v4.44.2/src/transformers/models/gemma/modeling_gemma.py#L109
    LigerRMSNormForGemma = partial(LigerRMSNorm, offset=1.0, init_fn="zeros", casting_mode="gemma")
    _patch_rms_norm_module_for_gemma = partial(_patch_rms_norm_module, casting_mode="gemma", offset=1.0)

    if rope:
        modeling_gemma.apply_rotary_pos_emb = liger_rotary_pos_emb
    if rms_norm:
        modeling_gemma.GemmaRMSNorm = LigerRMSNormForGemma
    if cross_entropy:
        if transformer_version >= version.parse(SUPPORTED_TRANSFORMER_VERSION):
            from transformers.loss.loss_utils import nn

            nn.functional.cross_entropy = liger_cross_entropy
        else:
            logger.warning(TRANSFORMER_DEPRECATION_WARNING)
            modeling_gemma.CrossEntropyLoss = LigerCrossEntropyLoss
    if geglu:
        modeling_gemma.GemmaMLP = LigerGEGLUMLP
    if fused_linear_cross_entropy:
        if transformer_version >= version.parse(SUPPORTED_TRANSFORMER_VERSION):
            modeling_gemma.GemmaForCausalLM.forward = gemma_lce_forward
        else:  # if version < 4.46.1
            logger.warning(TRANSFORMER_DEPRECATION_WARNING)
            modeling_gemma.GemmaForCausalLM.forward = gemma_lce_forward_deprecated

    if model is not None:
        # The model instance already exists, so we need to additionally patch the
        # instance variables that reference already-instantiated modules

        # get the base model from the model instance
        base_model: GemmaModel = getattr(model, model.base_model_prefix, model)

        if rms_norm:
            _patch_rms_norm_module_for_gemma(base_model.norm)

        for decoder_layer in base_model.layers:
            if geglu:
                _bind_method_to_module(decoder_layer.mlp, "forward", LigerGEGLUMLP.forward)
            if rms_norm:
                _patch_rms_norm_module_for_gemma(decoder_layer.input_layernorm)
                _patch_rms_norm_module_for_gemma(decoder_layer.post_attention_layernorm)


def apply_liger_kernel_to_gemma2(
    rope: bool = True,
    cross_entropy: bool = False,
    fused_linear_cross_entropy: bool = True,
    rms_norm: bool = True,
    geglu: bool = True,
    model: PreTrainedModel = None,
) -> None:
    """
    Apply Liger kernels to replace original implementation in HuggingFace Gemma2
    (for Gemma1 please use `apply_liger_kernel_to_gemma`) to make GPU go burrr.

    Args:
        rope (bool): Whether to apply Liger's rotary position embedding. Default is True.
        cross_entropy (bool): Whether to apply Liger's cross entropy loss. Default is False.
        fused_linear_cross_entropy (bool):
            Whether to apply Liger's fused linear cross entropy loss. Default is True.
            `cross_entropy` and `fused_linear_cross_entropy` cannot both be True.
            If `fused_linear_cross_entropy` is True, the logits will not be materialized but more memory efficient.
        rms_norm (bool): Whether to apply Liger's RMSNorm. Default is True.
        geglu (bool): Whether to apply Liger's GeGLU MLP. Default is True.
        model (PreTrainedModel): The model instance to apply Liger kernels to, if the model has already been
        loaded. Default is None.
    """
    assert not (
        cross_entropy and fused_linear_cross_entropy
    ), "cross_entropy and fused_linear_cross_entropy cannot both be True."

    from transformers.models.gemma2 import modeling_gemma2
    from transformers.models.gemma2.modeling_gemma2 import Gemma2Model

    LigerRMSNormForGemma2 = partial(LigerRMSNorm, offset=1.0, casting_mode="gemma", init_fn="zeros", in_place=False)
    _patch_rms_norm_module_for_gemma2 = partial(
        _patch_rms_norm_module, offset=1.0, casting_mode="gemma", in_place=False
    )

    if rope:
        modeling_gemma2.apply_rotary_pos_emb = liger_rotary_pos_emb
    if rms_norm:
        # https://github.com/huggingface/transformers/blob/v4.44.2/src/transformers/models/gemma/modeling_gemma.py#L109
        modeling_gemma2.Gemma2RMSNorm = LigerRMSNormForGemma2
    if cross_entropy:
        if transformer_version >= version.parse(SUPPORTED_TRANSFORMER_VERSION):
            from transformers.loss.loss_utils import nn

            nn.functional.cross_entropy = liger_cross_entropy
        else:
            logger.warning(TRANSFORMER_DEPRECATION_WARNING)
            modeling_gemma2.CrossEntropyLoss = LigerCrossEntropyLoss
    if fused_linear_cross_entropy:
        if transformer_version >= version.parse(SUPPORTED_TRANSFORMER_VERSION):
            modeling_gemma2.Gemma2ForCausalLM.forward = gemma2_lce_forward
        else:
            logger.warning(TRANSFORMER_DEPRECATION_WARNING)
            modeling_gemma2.Gemma2ForCausalLM.forward = gemma2_lce_forward_deprected
    if geglu:
        modeling_gemma2.Gemma2MLP = LigerGEGLUMLP

    if model is not None:
        # The model instance already exists, so we need to additionally patch the
        # instance variables that reference already-instantiated modules

        # get the base model from the model instance
        base_model: Gemma2Model = getattr(model, model.base_model_prefix, model)

        if rms_norm:
            _patch_rms_norm_module_for_gemma2(base_model.norm)

        for decoder_layer in base_model.layers:
            if geglu:
                _bind_method_to_module(decoder_layer.mlp, "forward", LigerGEGLUMLP.forward)
            if rms_norm:
                _patch_rms_norm_module_for_gemma2(decoder_layer.input_layernorm)
                _patch_rms_norm_module_for_gemma2(decoder_layer.post_attention_layernorm)
                _patch_rms_norm_module_for_gemma2(decoder_layer.pre_feedforward_layernorm)
                _patch_rms_norm_module_for_gemma2(decoder_layer.post_feedforward_layernorm)


def apply_liger_kernel_to_qwen2(
    rope: bool = True,
    cross_entropy: bool = False,
    fused_linear_cross_entropy: bool = True,
    rms_norm: bool = True,
    swiglu: bool = True,
    model: PreTrainedModel = None,
) -> None:
    """
    Apply Liger kernels to replace original implementation in HuggingFace Qwen2 models

    Args:
        rope (bool): Whether to apply Liger's rotary position embedding. Default is True.
        cross_entropy (bool): Whether to apply Liger's cross entropy loss. Default is False.
        fused_linear_cross_entropy (bool):
            Whether to apply Liger's fused linear cross entropy loss. Default is True.
            `cross_entropy` and `fused_linear_cross_entropy` cannot both be True.
            If `fused_linear_cross_entropy` is True, the logits will not be materialized but more memory efficient.
        rms_norm (bool): Whether to apply Liger's RMSNorm. Default is True.
        swiglu (bool): Whether to apply Liger's SwiGLU MLP. Default is True.
        model (PreTrainedModel): The model instance to apply Liger kernels to, if the model has already been
        loaded. Default is None.
    """
    assert not (
        cross_entropy and fused_linear_cross_entropy
    ), "cross_entropy and fused_linear_cross_entropy cannot both be True."

    from transformers.models.qwen2 import modeling_qwen2
    from transformers.models.qwen2.modeling_qwen2 import Qwen2Model

    if rope:
        modeling_qwen2.apply_rotary_pos_emb = liger_rotary_pos_emb
    if rms_norm:
        modeling_qwen2.Qwen2RMSNorm = LigerRMSNorm

    if cross_entropy:
        if transformer_version >= version.parse(SUPPORTED_TRANSFORMER_VERSION):
            from transformers.loss.loss_utils import nn

            nn.functional.cross_entropy = liger_cross_entropy
        else:
            logger.warning(TRANSFORMER_DEPRECATION_WARNING)
            modeling_qwen2.CrossEntropyLoss = LigerCrossEntropyLoss

    if fused_linear_cross_entropy:
        if transformer_version >= version.parse(SUPPORTED_TRANSFORMER_VERSION):
            modeling_qwen2.Qwen2ForCausalLM.forward = qwen2_lce_forward
        else:  # if version < 4.46.1
            logger.warning(TRANSFORMER_DEPRECATION_WARNING)
            modeling_qwen2.Qwen2ForCausalLM.forward = qwen2_lce_forward_deprecated

    if swiglu:
        modeling_qwen2.Qwen2MLP = LigerSwiGLUMLP

    if model is not None:
        # The model instance already exists, so we need to additionally patch the
        # instance variables that reference already-instantiated modules

        # get the base model from the model instance
        base_model: Qwen2Model = getattr(model, model.base_model_prefix, model)

        if rms_norm:
            _patch_rms_norm_module(base_model.norm)

        for decoder_layer in base_model.layers:
            if swiglu:
                _bind_method_to_module(decoder_layer.mlp, "forward", LigerSwiGLUMLP.forward)
            if rms_norm:
                _patch_rms_norm_module(decoder_layer.input_layernorm)
                _patch_rms_norm_module(decoder_layer.post_attention_layernorm)
    print("Applied Liger kernels to Qwen2")


def apply_liger_kernel_to_qwen2_vl(
    rope: bool = True,
    cross_entropy: bool = False,
    fused_linear_cross_entropy: bool = True,
    rms_norm: bool = True,
    layer_norm: bool = True,
    swiglu: bool = True,
    model: PreTrainedModel = None,
) -> None:
    """
    Apply Liger kernels to replace original implementation in HuggingFace Qwen2-VL models.
    NOTE: Qwen2-VL is not available in transformers<4.45.0

    Args:
        cross_entropy (bool): Whether to apply Liger's cross entropy loss. Default is False.
        fused_linear_cross_entropy (bool):
            Whether to apply Liger's fused linear cross entropy loss. Default is True.
            `cross_entropy` and `fused_linear_cross_entropy` cannot both be True.
            If `fused_linear_cross_entropy` is True, the logits will not be materialized but more memory efficient.
        rms_norm (bool): Whether to apply Liger's RMSNorm. Default is True.
        layer_norm (bool): Whether to apply Liger's LayerNorm. Default is True.
        swiglu (bool): Whether to apply Liger's SwiGLU MLP. Default is True.
        model (PreTrainedModel): The model instance to apply Liger kernels to, if the model has already been
        loaded. Default is None.
    """
    assert not (
        cross_entropy and fused_linear_cross_entropy
    ), "cross_entropy and fused_linear_cross_entropy cannot both be True."

    from transformers.models.qwen2_vl import modeling_qwen2_vl
    from transformers.models.qwen2_vl.modeling_qwen2_vl import Qwen2VLModel

    from liger_kernel.transformers.model.qwen2_vl import lce_forward as qwen2_vl_lce_forward

    if rope:
        modeling_qwen2_vl.apply_multimodal_rotary_pos_emb = liger_multimodal_rotary_pos_emb
    if rms_norm:
        # https://github.com/huggingface/transformers/blob/main/src/transformers/models/qwen2_vl/modeling_qwen2_vl.py#L439
        modeling_qwen2_vl.Qwen2RMSNorm = LigerRMSNorm
    if layer_norm:
        modeling_qwen2_vl.LayerNorm = LigerLayerNorm
    if cross_entropy:
        modeling_qwen2_vl.CrossEntropyLoss = LigerCrossEntropyLoss
    if fused_linear_cross_entropy:
        modeling_qwen2_vl.Qwen2VLForConditionalGeneration.forward = qwen2_vl_lce_forward
    if swiglu:
        modeling_qwen2_vl.Qwen2MLP = LigerSwiGLUMLP

    if model is not None:
        # The model instance already exists, so we need to additionally patch the
        # instance variables that reference already-instantiated modules

        # get the base model from the model instance
        base_model: Qwen2VLModel = getattr(model, model.base_model_prefix, model)

        if hasattr(model, "visual"):
            # Patch Qwen2VisionTransformerPretrainedModel
            for vision_block in model.visual.blocks:
                if layer_norm:
                    _patch_layer_norm_module(vision_block.norm1)
                    _patch_layer_norm_module(vision_block.norm2)

        if rms_norm:
            _patch_rms_norm_module(base_model.norm)
        for decoder_layer in base_model.layers:
            if swiglu:
                _bind_method_to_module(decoder_layer.mlp, "forward", LigerSwiGLUMLP.forward)
            if rms_norm:
                _patch_rms_norm_module(decoder_layer.input_layernorm)
                _patch_rms_norm_module(decoder_layer.post_attention_layernorm)


def apply_liger_kernel_to_phi3(
    rope: bool = True,
    cross_entropy: bool = False,
    fused_linear_cross_entropy: bool = True,
    rms_norm: bool = True,
    swiglu: bool = True,
    model: PreTrainedModel = None,
) -> None:
    """
    Apply Liger kernels to replace original implementation in HuggingFace Phi3 models.

    Args:
        rope (bool): Whether to apply Liger's rotary position embedding. Default is True.
        cross_entropy (bool): Whether to apply Liger's cross entropy loss. Default is False.
        fused_linear_cross_entropy (bool):
            Whether to apply Liger's fused linear cross entropy loss. Default is True.
            `cross_entropy` and `fused_linear_cross_entropy` cannot both be True.
            If `fused_linear_cross_entropy` is True, the logits will not be materialized but more memory efficient.
        rms_norm (bool): Whether to apply Liger's RMSNorm. Default is True.
        swiglu (bool): Whether to apply Liger's SwiGLU Phi3MLP. Default is True.
        model (PreTrainedModel): The model instance to apply Liger kernels to, if the model has already been
        loaded. Default is None.
    """
    assert not (
        cross_entropy and fused_linear_cross_entropy
    ), "cross_entropy and fused_linear_cross_entropy cannot both be True."

    from transformers.models.phi3 import modeling_phi3
    from transformers.models.phi3.modeling_phi3 import Phi3Model

    if rope:
        modeling_phi3.apply_rotary_pos_emb = liger_rotary_pos_emb  # Same as Gemma
    if rms_norm:
        modeling_phi3.Phi3RMSNorm = LigerRMSNorm  # Same as Llama
    if swiglu:
        modeling_phi3.Phi3MLP = LigerPhi3SwiGLUMLP
    if cross_entropy:
        if transformer_version >= version.parse(SUPPORTED_TRANSFORMER_VERSION):
            from transformers.loss.loss_utils import nn

            nn.functional.cross_entropy = liger_cross_entropy
        else:
            logger.warning(TRANSFORMER_DEPRECATION_WARNING)
            modeling_phi3.CrossEntropyLoss = LigerCrossEntropyLoss
    if fused_linear_cross_entropy:
        if transformer_version >= version.parse(SUPPORTED_TRANSFORMER_VERSION):
            modeling_phi3.Phi3ForCausalLM.forward = phi3_lce_forward
        else:  # if version < 4.46.1
            logger.warning(TRANSFORMER_DEPRECATION_WARNING)
            modeling_phi3.Phi3ForCausalLM.forward = phi3_lce_forward_deprecated

    if model is not None:
        # The model instance already exists, so we need to additionally patch the
        # instance variables that reference already-instantiated modules

        # get the base model from the model instance
        base_model: Phi3Model = getattr(model, model.base_model_prefix, model)

        if rms_norm:
            _patch_rms_norm_module(base_model.norm)

        for decoder_layer in base_model.layers:
            if swiglu:
                _bind_method_to_module(decoder_layer.mlp, "forward", LigerPhi3SwiGLUMLP.forward)
            if rms_norm:
                _patch_rms_norm_module(decoder_layer.input_layernorm)
                _patch_rms_norm_module(decoder_layer.post_attention_layernorm)

def apply_liger_kernel_to_deepseek_v2(
    rope: bool = True,
    cross_entropy: bool = False,
    fused_linear_cross_entropy: bool = True,
    rms_norm: bool = True,
    swiglu: bool = True,
    model: PreTrainedModel = None,
) -> None:
    """
    Apply Liger kernels to replace original implementations in DeepSeekv2 models.

    Args:
        rope (bool): Whether to apply Liger's rotary position embedding. Default is True.
        cross_entropy (bool): Whether to apply Liger's cross entropy loss. Default is False.
        fused_linear_cross_entropy (bool):
            Whether to apply Liger's fused linear cross entropy loss. Default is True.
            `cross_entropy` and `fused_linear_cross_entropy` cannot both be True.
            If `fused_linear_cross_entropy` is True, the logits will not be materialized, enhancing memory efficiency.
        rms_norm (bool): Whether to apply Liger's RMSNorm. Default is True.
        swiglu (bool): Whether to apply Liger's SwiGLU MLP. Default is True.
        model (PreTrainedModel): The model instance to apply Liger kernels to, if already loaded. Default is None.
    """
    assert not (
        cross_entropy and fused_linear_cross_entropy
    ), "cross_entropy and fused_linear_cross_entropy cannot both be True."

    import sys

    # Ensure the model is a DeepSeek model 
    if 'deepseek' not in model.__class__.__module__:
        raise ValueError("The provided model is not a DeepSeek model")

    modeling_mod = sys.modules[model.__class__.__module__]

    if rope:
        pass
        # modeling_mod.apply_rotary_pos_emb = liger_rotary_pos_emb
    if rms_norm:
        modeling_mod.DeepseekV2RMSNorm = LigerRMSNorm  
    if swiglu:
        modeling_mod.DeepseekV2MLP.forward = LigerSwiGLUMLP.forward
    if cross_entropy:
        if transformer_version >= version.parse(SUPPORTED_TRANSFORMER_VERSION):
            from transformers.loss.loss_utils import nn

            nn.functional.cross_entropy = liger_cross_entropy
        else:
            logger.warning(TRANSFORMER_DEPRECATION_WARNING)
            modeling_mod.CrossEntropyLoss = LigerCrossEntropyLoss
    if fused_linear_cross_entropy:
        modeling_mod.DeepseekForCausalLM.forward = deepseek_v2_lce_forward

    
    if model is not None:
        # The model instance already exists, so we need to additionally patch the
        # instance variables that reference already-instantiated modules

        # get the base model from the model instance
        base_model = getattr(model, model.base_model_prefix, model)

        if rms_norm:
            _patch_rms_norm_module(base_model.norm)

        for i, decoder_layer in enumerate(base_model.layers):
            if swiglu:
<<<<<<< HEAD
                if i == 0:
                    _bind_method_to_module(decoder_layer.mlp, "forward", LigerSwiGLUMLP.forward)
                else:
=======
                if isinstance(decoder_layer.mlp, modeling_mod.DeepseekV2MLP):
                    _bind_method_to_module(decoder_layer.mlp, "forward", LigerSwiGLUMLP.forward)
                if isinstance(decoder_layer.mlp, modeling_mod.DeepseekV2MoE):
>>>>>>> f58471d4
                    for expert in decoder_layer.mlp.experts:
                        _bind_method_to_module(expert, "forward", LigerSwiGLUMLP.forward)
            if rms_norm:
                _patch_rms_norm_module(decoder_layer.self_attn.kv_a_layernorm)
                _patch_rms_norm_module(decoder_layer.post_attention_layernorm)

# Model type corresponds to the keys defined in transformers/models/auto/modeling_auto.py
MODEL_TYPE_TO_APPLY_LIGER_FN = {
    "gemma": apply_liger_kernel_to_gemma,
    "gemma2": apply_liger_kernel_to_gemma2,
    "llama": apply_liger_kernel_to_llama,
    "mllama": apply_liger_kernel_to_mllama,
    "mllama_text_model": apply_liger_kernel_to_mllama,
    "mistral": apply_liger_kernel_to_mistral,
    "mixtral": apply_liger_kernel_to_mixtral,
    "qwen2": apply_liger_kernel_to_qwen2,
    "qwen2_vl": apply_liger_kernel_to_qwen2_vl,
    "phi3": apply_liger_kernel_to_phi3,
    "deepseek_v2": apply_liger_kernel_to_deepseek_v2,
}


def _apply_liger_kernel(model_type: str, **kwargs) -> None:
    """
    Applies Liger kernels based on the specified model type. The custom
    kernels for the specified model type will be applied with the provided
    keyword arguments, otherwise the default configuration will be used.

    ** Note: Calling _apply_liger_kernel() after model initialization
    will not be able to fully patch models. This must be called before model initialization.
    If the model has already been instantiated

    Args:
        - model_type: the model types as defined in transformers/models/auto/modeling_auto.py
          and specified in the model's config.json
        - kwargs: keyword arguments that are passed to the corresponding apply_liger_kernel_to_* function.
    """
    if not model_type:
        logger.info("Model type was not provided. No Liger kernels will be applied.")
        return

    if model_type not in MODEL_TYPE_TO_APPLY_LIGER_FN.keys():
        logger.info(f"There are currently no Liger kernels supported for model type: {model_type}.")
        return

    apply_fn = MODEL_TYPE_TO_APPLY_LIGER_FN[model_type]
    apply_fn_signature = inspect.signature(apply_fn)

    # Filter out the keyword arguments that are not supported by the apply function
    applicable_kwargs = {key: value for key, value in kwargs.items() if key in apply_fn_signature.parameters}

    logger.info(f"Applying Liger kernels for model type: {model_type} with kwargs: {applicable_kwargs}")

    # Assume this is invoked pre-model initialization, so we only need to patch transformers code
    apply_fn(**applicable_kwargs)


def _apply_liger_kernel_to_instance(model: PreTrainedModel, **kwargs) -> None:
    """
    Applies Liger kernels to the provided model instance.

    Args:
        - model: the model instance to apply Liger kernels to
        - kwargs: keyword arguments that are passed to the corresponding apply_liger_kernel_to_* function.
    """
    model_type = getattr(model, "config", None) and getattr(model.config, "model_type", None)

    if not model_type:
        logger.info("Model type could not be determined from model config. No Liger kernels will be applied.")
        return

    if model_type not in MODEL_TYPE_TO_APPLY_LIGER_FN.keys():
        logger.info(f"There are currently no Liger kernels supported for model type: {model_type}.")
        return

    apply_fn = MODEL_TYPE_TO_APPLY_LIGER_FN[model_type]

    apply_fn_signature = inspect.signature(apply_fn)

    # Filter out the keyword arguments that are not supported by the apply function
    applicable_kwargs = {key: value for key, value in kwargs.items() if key in apply_fn_signature.parameters}
    logger.info(
        f"Applying Liger kernels to model instance with model type: {model_type} with kwargs: {applicable_kwargs}"
    )

    apply_fn(model=model, **applicable_kwargs)<|MERGE_RESOLUTION|>--- conflicted
+++ resolved
@@ -800,15 +800,9 @@
 
         for i, decoder_layer in enumerate(base_model.layers):
             if swiglu:
-<<<<<<< HEAD
                 if i == 0:
                     _bind_method_to_module(decoder_layer.mlp, "forward", LigerSwiGLUMLP.forward)
                 else:
-=======
-                if isinstance(decoder_layer.mlp, modeling_mod.DeepseekV2MLP):
-                    _bind_method_to_module(decoder_layer.mlp, "forward", LigerSwiGLUMLP.forward)
-                if isinstance(decoder_layer.mlp, modeling_mod.DeepseekV2MoE):
->>>>>>> f58471d4
                     for expert in decoder_layer.mlp.experts:
                         _bind_method_to_module(expert, "forward", LigerSwiGLUMLP.forward)
             if rms_norm:
